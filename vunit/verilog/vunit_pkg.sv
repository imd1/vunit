--- conflicted
+++ resolved
@@ -81,11 +81,9 @@
       end
 
       if (index == -1) begin
-<<<<<<< HEAD
+
 	 $fatal("Internal error: Cannot find 'enabled_test_cases' key");
-=======
-         $error("Internal error: Cannot find 'enabled_test_cases' key");
->>>>>>> 497f01af
+
       end
 
       for (int i=index; i<runner_cfg.len(); i++) begin
@@ -112,11 +110,9 @@
       end
 
       if (index == -1) begin
-<<<<<<< HEAD
+
 	 $fatal("Internal error: Cannot find 'output path' key");
-=======
-         $error("Internal error: Cannot find 'output path' key");
->>>>>>> 497f01af
+
       end
 
       for (int i=index; i<runner_cfg.len(); i++) begin
@@ -221,13 +217,9 @@
    task automatic watchdog(real timeout_in_ns);
       fork : wait_or_timeout
          begin
-<<<<<<< HEAD
-            #timeout;
-            $fatal("Timeout waiting finish after %.3f ns", timeout / 1ns);
-=======
+
             #(timeout_in_ns * 1ns);
-            $error("Timeout waiting finish after %.3f ns", timeout_in_ns);
->>>>>>> 497f01af
+            $fatal("Timeout waiting finish after %.3f ns", timeout_in_ns);
             disable wait_or_timeout;
          end
          begin
