-- This Source Code Form is subject to the terms of the Mozilla Public
-- License, v. 2.0. If a copy of the MPL was not distributed with this file,
-- You can obtain one at http://mozilla.org/MPL/2.0/.
--
-- Copyright (c) 2014-2018, Lars Asplund lars.anders.asplund@gmail.com

library ieee;
use ieee.std_logic_1164.all;
use ieee.numeric_std.all;

context work.vunit_context;
context work.com_context;
context work.data_types_context;
use work.axi_stream_pkg.all;
use work.stream_master_pkg.all;
use work.stream_slave_pkg.all;
use work.sync_pkg.all;

entity tb_axi_stream is
  generic(runner_cfg : string);
end entity;

architecture a of tb_axi_stream is
<<<<<<< HEAD
  constant master_axi_stream : axi_stream_master_t := new_axi_stream_master(data_length => 8, id_length => 8, dest_length => 8, user_length => 8);
  constant master_stream : stream_master_t := as_stream(master_axi_stream);

  constant slave_axi_stream : axi_stream_slave_t := new_axi_stream_slave(data_length => 8, id_length => 8, dest_length => 8, user_length => 8);
  constant slave_stream : stream_slave_t := as_stream(slave_axi_stream);

  signal aclk   : std_logic := '0';
  signal tvalid : std_logic;
  signal tready : std_logic;
  signal tdata  : std_logic_vector(data_length(slave_axi_stream)-1 downto 0);
  signal tlast : std_logic;
  signal tkeep : std_logic_vector(data_length(slave_axi_stream)/8-1 downto 0);
  signal tstrb : std_logic_vector(data_length(slave_axi_stream)/8-1 downto 0);
  signal tid : std_logic_vector(id_length(slave_axi_stream)-1 downto 0);
  signal tdest : std_logic_vector(dest_length(slave_axi_stream)-1 downto 0);
  signal tuser : std_logic_vector(user_length(slave_axi_stream)-1 downto 0);
begin

  main : process
    variable data : std_logic_vector(tdata'range);
    variable last_bool : boolean;
    variable last : std_logic;
    variable keep : std_logic_vector(tkeep'range);
    variable strb : std_logic_vector(tstrb'range);
    variable id : std_logic_vector(tid'range);
    variable dest : std_logic_vector(tdest'range);
    variable user : std_logic_vector(tuser'range);
    variable reference_queue : queue_t := new_queue;
    variable reference : stream_reference_t;
=======
  signal aclk     : std_logic := '0';
  signal areset_n : std_logic := '1';
  signal tvalid   : std_logic;
  signal tready   : std_logic;
  signal tdata    : std_logic_vector(7 downto 0);
  signal tlast    : std_logic;

  constant monitor : axi_stream_monitor_t := new_axi_stream_monitor(
    data_length      => tdata'length, logger => get_logger("monitor"), actor => new_actor("monitor"),
    protocol_checker => default_axi_stream_protocol_checker
  );

  constant protocol_checker : axi_stream_protocol_checker_t := new_axi_stream_protocol_checker(
    data_length => tdata'length,
    logger      => get_logger("protocol_checker"),
    max_waits   => 8
  );

  constant master_axi_stream : axi_stream_master_t := new_axi_stream_master(
    data_length      => tdata'length, logger => get_logger("master"), actor => new_actor("master"),
    monitor          => default_axi_stream_monitor,
    protocol_checker => default_axi_stream_protocol_checker
  );
  constant master_stream     : stream_master_t     := as_stream(master_axi_stream);
  constant master_sync       : sync_handle_t       := as_sync(master_axi_stream);

  constant slave_axi_stream : axi_stream_slave_t := new_axi_stream_slave(
    data_length      => tdata'length, logger => get_logger("slave"), actor => new_actor("slave"),
    monitor          => default_axi_stream_monitor,
    protocol_checker => default_axi_stream_protocol_checker
  );
  constant slave_stream     : stream_slave_t     := as_stream(slave_axi_stream);
  constant slave_sync       : sync_handle_t      := as_sync(slave_axi_stream);

  constant n_monitors : natural := 3;

begin

  main : process
    constant subscriber             : actor_t := new_actor("main");
    variable data                   : std_logic_vector(tdata'range);
    variable last                   : boolean;
    variable reference_queue        : queue_t := new_queue;
    variable reference              : stream_reference_t;
    variable msg                    : msg_t;
    variable msg_type               : msg_type_t;
    variable axi_stream_transaction : axi_stream_transaction_t(tdata(tdata'range));
    variable timestamp              : time := 0 ns;

    procedure get_axi_stream_transaction(variable axi_stream_transaction : out axi_stream_transaction_t) is
    begin
      receive(net, subscriber, msg);
      msg_type := message_type(msg);
      handle_axi_stream_transaction(msg_type, msg, axi_stream_transaction);
      check(is_already_handled(msg_type));
    end;
>>>>>>> f046e9d8
  begin
    test_runner_setup(runner, runner_cfg);
    subscribe(subscriber, find("monitor"));
    subscribe(subscriber, find("master"));
    subscribe(subscriber, find("slave"));
    show(get_logger("monitor"), display_handler, debug);
    show(get_logger("master"), display_handler, debug);
    show(get_logger("slave"), display_handler, debug);

    if run("test single push and pop") then
      push_stream(net, master_stream, x"77", true);
      pop_stream(net, slave_stream, data, last);
      check_equal(data, std_logic_vector'(x"77"), result("for pop stream data"));
      check_true(last, result("for pop stream last"));

      for i in 1 to n_monitors loop
        get_axi_stream_transaction(axi_stream_transaction);
        check_equal(
          axi_stream_transaction.tdata,
          std_logic_vector'(x"77"),
          result("for axi_stream_transaction.tdata")
        );
        check_true(axi_stream_transaction.tlast, result("for axi_stream_transaction.tlast"));
      end loop;

    elsif run("test single push and pop with tlast") then
      push_stream(net, master_stream, x"88", true);
<<<<<<< HEAD
      pop_stream(net, slave_stream, data, last_bool);
      check_equal(data, std_logic_vector'(x"88"), "pop stream data");
      check_equal(last_bool, true, "pop stream last");

    elsif run("test single axi push and pop") then
      push_axi_stream(net, master_axi_stream, x"99", tlast => '1');
      pop_stream(net, slave_stream, data, last_bool);
      check_equal(data, std_logic_vector'(x"99"), "pop stream data");
      check_equal(last_bool, true, "pop stream last");
      
    elsif run("test single axi push and axi pop") then
      push_axi_stream(net, master_axi_stream, x"99", tlast => '1', tkeep => "1", tstrb => "1", tid => x"11", tdest => x"22", tuser => x"33" );
      pop_axi_stream(net, slave_axi_stream, data, last, keep, strb, id, dest, user );
      check_equal(data, std_logic_vector'(x"99"), "pop axi stream data");
      check_equal(last, std_logic'('1'), "pop stream last");  
      check_equal(keep, std_logic_vector'("1"), "pop stream keep");  
      check_equal(strb, std_logic_vector'("1"), "pop stream strb");  
      check_equal(id, std_logic_vector'(x"11"), "pop stream id");  
      check_equal(dest, std_logic_vector'(x"22"), "pop stream dest");  
      check_equal(user, std_logic_vector'(x"33"), "pop stream user");  
=======
      pop_stream(net, slave_stream, data, last);
      check_equal(data, std_logic_vector'(x"88"), result("for pop stream data"));
      check_true(last, result("for pop stream last"));

      for i in 1 to n_monitors loop
        get_axi_stream_transaction(axi_stream_transaction);
        check_equal(
          axi_stream_transaction.tdata,
          std_logic_vector'(x"88"),
          result("for axi_stream_transaction.tdata")
        );
        check_true(axi_stream_transaction.tlast, result("for axi_stream_transaction.tlast"));
      end loop;

    elsif run("test single axi push and pop") then
      push_axi_stream(net, master_axi_stream, x"99", tlast => '1');
      pop_stream(net, slave_stream, data, last);
      check_equal(data, std_logic_vector'(x"99"), result("for pop stream data"));
      check_true(last, result("for pop stream last"));

      for i in 1 to n_monitors loop
        get_axi_stream_transaction(axi_stream_transaction);
        check_equal(
          axi_stream_transaction.tdata,
          std_logic_vector'(x"99"),
          result("for axi_stream_transaction.tdata")
        );
        check_true(axi_stream_transaction.tlast, result("for axi_stream_transaction.tlast"));
      end loop;

    elsif run("test single stalled push and pop") then
      wait until rising_edge(aclk);
      wait_for_time(net, master_sync, 30 ns);
      timestamp := now;
      push_stream(net, master_stream, x"77", true);
      pop_stream(net, slave_stream, data, last);
      check_equal(data, std_logic_vector'(x"77"), result("for pop stream data"));
      check_true(last, result("for pop stream last"));
      check_equal(now - 10 ns, timestamp + 30 ns, result("for push wait time"));

      for i in 1 to n_monitors loop
        get_axi_stream_transaction(axi_stream_transaction);
        check_equal(
          axi_stream_transaction.tdata,
          std_logic_vector'(x"77"),
          result("for axi_stream_transaction.tdata")
        );
        check_true(axi_stream_transaction.tlast, result("for axi_stream_transaction.tlast"));
      end loop;

    elsif run("test single push and stalled pop") then
      wait until rising_edge(aclk);
      wait_for_time(net, slave_sync, 30 ns);
      timestamp := now;
      push_stream(net, master_stream, x"77", true);
      pop_stream(net, slave_stream, data, last);
      check_equal(data, std_logic_vector'(x"77"), result("for pop stream data"));
      check_true(last, result("for pop stream last"));
      check_equal(now - 10 ns, timestamp + 30 ns, result("for push wait time"));

      for i in 1 to n_monitors loop
        get_axi_stream_transaction(axi_stream_transaction);
        check_equal(
          axi_stream_transaction.tdata,
          std_logic_vector'(x"77"),
          result("for axi_stream_transaction.tdata")
        );
        check_true(axi_stream_transaction.tlast, result("for axi_stream_transaction.tlast"));
      end loop;
>>>>>>> f046e9d8

    elsif run("test pop before push") then
      for i in 0 to 7 loop
        pop_stream(net, slave_stream, reference);
        push(reference_queue, reference);
      end loop;

      for i in 0 to 7 loop
        push_stream(net, master_stream, std_logic_vector(to_unsigned(i + 1, data'length)), true);
      end loop;

      for i in 0 to 7 loop
        reference := pop(reference_queue);
        await_pop_stream_reply(net, reference, data);
        check_equal(data, to_unsigned(i + 1, data'length), result("for await pop stream data"));

        for j in 1 to n_monitors loop
          get_axi_stream_transaction(axi_stream_transaction);
          check_equal(
            axi_stream_transaction.tdata,
            to_unsigned(i + 1, data'length),
            result("for axi_stream_transaction.tdata")
          );
        end loop;
      end loop;
    end if;
    test_runner_cleanup(runner);
  end process;
  test_runner_watchdog(runner, 10 ms);

  axi_stream_master_inst : entity work.axi_stream_master
    generic map(
      master => master_axi_stream)
    port map(
      aclk   => aclk,
      tvalid => tvalid,
      tready => tready,
      tdata  => tdata,
      tlast  => tlast,
      tkeep  => tkeep,
      tstrb  => tstrb,
      tid    => tid,
      tuser  => tuser,
      tdest  => tdest);

  axi_stream_slave_inst : entity work.axi_stream_slave
    generic map(
      slave => slave_axi_stream)
    port map(
      aclk   => aclk,
      tvalid => tvalid,
      tready => tready,
      tdata  => tdata,
      tlast  => tlast,
      tkeep  => tkeep,
      tstrb  => tstrb,
      tid    => tid,
      tuser  => tuser,
      tdest  => tdest);

  axi_stream_monitor_inst : entity work.axi_stream_monitor
    generic map(
      monitor => monitor
    )
    port map(
      aclk   => aclk,
      tvalid => tvalid,
      tready => tready,
      tdata  => tdata,
      tlast  => tlast
    );

  axi_stream_protocol_checker_inst : entity work.axi_stream_protocol_checker
    generic map(
      protocol_checker => protocol_checker)
    port map(
      aclk     => aclk,
      areset_n => areset_n,
      tvalid   => tvalid,
      tready   => tready,
      tdata    => tdata,
      tlast    => tlast);

  aclk <= not aclk after 5 ns;
end architecture;<|MERGE_RESOLUTION|>--- conflicted
+++ resolved
@@ -21,81 +21,64 @@
 end entity;
 
 architecture a of tb_axi_stream is
-<<<<<<< HEAD
-  constant master_axi_stream : axi_stream_master_t := new_axi_stream_master(data_length => 8, id_length => 8, dest_length => 8, user_length => 8);
+  constant master_axi_stream : axi_stream_master_t := new_axi_stream_master(
+    data_length => 8, id_length => 8, dest_length => 8, user_length => 8,
+    logger      => get_logger("master"), actor => new_actor("master"),
+    monitor     => default_axi_stream_monitor, protocol_checker => default_axi_stream_protocol_checker
+  );
   constant master_stream : stream_master_t := as_stream(master_axi_stream);
-
-  constant slave_axi_stream : axi_stream_slave_t := new_axi_stream_slave(data_length => 8, id_length => 8, dest_length => 8, user_length => 8);
+  constant master_sync   : sync_handle_t   := as_sync(master_axi_stream);
+
+  constant slave_axi_stream : axi_stream_slave_t := new_axi_stream_slave(
+    data_length => 8, id_length => 8, dest_length => 8, user_length => 8,
+    logger      => get_logger("slave"), actor => new_actor("slave"),
+    monitor     => default_axi_stream_monitor, protocol_checker => default_axi_stream_protocol_checker
+  );
   constant slave_stream : stream_slave_t := as_stream(slave_axi_stream);
-
-  signal aclk   : std_logic := '0';
-  signal tvalid : std_logic;
-  signal tready : std_logic;
-  signal tdata  : std_logic_vector(data_length(slave_axi_stream)-1 downto 0);
-  signal tlast : std_logic;
-  signal tkeep : std_logic_vector(data_length(slave_axi_stream)/8-1 downto 0);
-  signal tstrb : std_logic_vector(data_length(slave_axi_stream)/8-1 downto 0);
-  signal tid : std_logic_vector(id_length(slave_axi_stream)-1 downto 0);
-  signal tdest : std_logic_vector(dest_length(slave_axi_stream)-1 downto 0);
-  signal tuser : std_logic_vector(user_length(slave_axi_stream)-1 downto 0);
-begin
-
-  main : process
-    variable data : std_logic_vector(tdata'range);
-    variable last_bool : boolean;
-    variable last : std_logic;
-    variable keep : std_logic_vector(tkeep'range);
-    variable strb : std_logic_vector(tstrb'range);
-    variable id : std_logic_vector(tid'range);
-    variable dest : std_logic_vector(tdest'range);
-    variable user : std_logic_vector(tuser'range);
-    variable reference_queue : queue_t := new_queue;
-    variable reference : stream_reference_t;
-=======
+  constant slave_sync   : sync_handle_t  := as_sync(slave_axi_stream);
+
+  constant monitor : axi_stream_monitor_t := new_axi_stream_monitor(
+    data_length => 8, id_length => 8, dest_length => 8, user_length => 8,
+    logger => get_logger("monitor"), actor => new_actor("monitor"),
+    protocol_checker => default_axi_stream_protocol_checker
+  );
+
+  constant protocol_checker : axi_stream_protocol_checker_t := new_axi_stream_protocol_checker(
+    data_length => 8, id_length => 8, dest_length => 8, user_length => 8,
+    logger      => get_logger("protocol_checker"),
+    max_waits   => 8
+  );
+
+
+  constant n_monitors : natural := 3;
+
   signal aclk     : std_logic := '0';
   signal areset_n : std_logic := '1';
   signal tvalid   : std_logic;
   signal tready   : std_logic;
-  signal tdata    : std_logic_vector(7 downto 0);
+  signal tdata    : std_logic_vector(data_length(slave_axi_stream)-1 downto 0);
   signal tlast    : std_logic;
-
-  constant monitor : axi_stream_monitor_t := new_axi_stream_monitor(
-    data_length      => tdata'length, logger => get_logger("monitor"), actor => new_actor("monitor"),
-    protocol_checker => default_axi_stream_protocol_checker
-  );
-
-  constant protocol_checker : axi_stream_protocol_checker_t := new_axi_stream_protocol_checker(
-    data_length => tdata'length,
-    logger      => get_logger("protocol_checker"),
-    max_waits   => 8
-  );
-
-  constant master_axi_stream : axi_stream_master_t := new_axi_stream_master(
-    data_length      => tdata'length, logger => get_logger("master"), actor => new_actor("master"),
-    monitor          => default_axi_stream_monitor,
-    protocol_checker => default_axi_stream_protocol_checker
-  );
-  constant master_stream     : stream_master_t     := as_stream(master_axi_stream);
-  constant master_sync       : sync_handle_t       := as_sync(master_axi_stream);
-
-  constant slave_axi_stream : axi_stream_slave_t := new_axi_stream_slave(
-    data_length      => tdata'length, logger => get_logger("slave"), actor => new_actor("slave"),
-    monitor          => default_axi_stream_monitor,
-    protocol_checker => default_axi_stream_protocol_checker
-  );
-  constant slave_stream     : stream_slave_t     := as_stream(slave_axi_stream);
-  constant slave_sync       : sync_handle_t      := as_sync(slave_axi_stream);
-
-  constant n_monitors : natural := 3;
-
+  signal tkeep    : std_logic_vector(data_length(slave_axi_stream)/8-1 downto 0);
+  signal tstrb    : std_logic_vector(data_length(slave_axi_stream)/8-1 downto 0);
+  signal tid      : std_logic_vector(id_length(slave_axi_stream)-1 downto 0);
+  signal tdest    : std_logic_vector(dest_length(slave_axi_stream)-1 downto 0);
+  signal tuser    : std_logic_vector(user_length(slave_axi_stream)-1 downto 0);
 begin
 
   main : process
     constant subscriber             : actor_t := new_actor("main");
-    variable data                   : std_logic_vector(tdata'range);
-    variable last                   : boolean;
-    variable reference_queue        : queue_t := new_queue;
-    variable reference              : stream_reference_t;
+
+    variable data      : std_logic_vector(tdata'range);
+    variable last_bool : boolean;
+    variable last      : std_logic;
+    variable keep      : std_logic_vector(tkeep'range);
+    variable strb      : std_logic_vector(tstrb'range);
+    variable id        : std_logic_vector(tid'range);
+    variable dest      : std_logic_vector(tdest'range);
+    variable user      : std_logic_vector(tuser'range);
+
+    variable reference_queue : queue_t := new_queue;
+    variable reference : stream_reference_t;
     variable msg                    : msg_t;
     variable msg_type               : msg_type_t;
     variable axi_stream_transaction : axi_stream_transaction_t(tdata(tdata'range));
@@ -108,7 +91,7 @@
       handle_axi_stream_transaction(msg_type, msg, axi_stream_transaction);
       check(is_already_handled(msg_type));
     end;
->>>>>>> f046e9d8
+
   begin
     test_runner_setup(runner, runner_cfg);
     subscribe(subscriber, find("monitor"));
@@ -120,9 +103,9 @@
 
     if run("test single push and pop") then
       push_stream(net, master_stream, x"77", true);
-      pop_stream(net, slave_stream, data, last);
+      pop_stream(net, slave_stream, data, last_bool);
       check_equal(data, std_logic_vector'(x"77"), result("for pop stream data"));
-      check_true(last, result("for pop stream last"));
+      check_true(last_bool, result("for pop stream last"));
 
       for i in 1 to n_monitors loop
         get_axi_stream_transaction(axi_stream_transaction);
@@ -136,56 +119,46 @@
 
     elsif run("test single push and pop with tlast") then
       push_stream(net, master_stream, x"88", true);
-<<<<<<< HEAD
-      pop_stream(net, slave_stream, data, last_bool);
-      check_equal(data, std_logic_vector'(x"88"), "pop stream data");
-      check_equal(last_bool, true, "pop stream last");
+      pop_stream(net, slave_stream, data, last_bool);
+      check_equal(data, std_logic_vector'(x"88"), result("for pop stream data"));
+      check_true(last_bool, result("for pop stream last"));
+
+      for i in 1 to n_monitors loop
+        get_axi_stream_transaction(axi_stream_transaction);
+        check_equal(
+          axi_stream_transaction.tdata,
+          std_logic_vector'(x"88"),
+          result("for axi_stream_transaction.tdata")
+        );
+        check_true(axi_stream_transaction.tlast, result("for axi_stream_transaction.tlast"));
+      end loop;
 
     elsif run("test single axi push and pop") then
       push_axi_stream(net, master_axi_stream, x"99", tlast => '1');
       pop_stream(net, slave_stream, data, last_bool);
-      check_equal(data, std_logic_vector'(x"99"), "pop stream data");
-      check_equal(last_bool, true, "pop stream last");
-      
+      check_equal(data, std_logic_vector'(x"99"), result("pop stream data"));
+      check_equal(last_bool, true, result("pop stream last"));
+
     elsif run("test single axi push and axi pop") then
       push_axi_stream(net, master_axi_stream, x"99", tlast => '1', tkeep => "1", tstrb => "1", tid => x"11", tdest => x"22", tuser => x"33" );
-      pop_axi_stream(net, slave_axi_stream, data, last, keep, strb, id, dest, user );
-      check_equal(data, std_logic_vector'(x"99"), "pop axi stream data");
-      check_equal(last, std_logic'('1'), "pop stream last");  
-      check_equal(keep, std_logic_vector'("1"), "pop stream keep");  
-      check_equal(strb, std_logic_vector'("1"), "pop stream strb");  
-      check_equal(id, std_logic_vector'(x"11"), "pop stream id");  
-      check_equal(dest, std_logic_vector'(x"22"), "pop stream dest");  
-      check_equal(user, std_logic_vector'(x"33"), "pop stream user");  
-=======
-      pop_stream(net, slave_stream, data, last);
-      check_equal(data, std_logic_vector'(x"88"), result("for pop stream data"));
-      check_true(last, result("for pop stream last"));
-
-      for i in 1 to n_monitors loop
-        get_axi_stream_transaction(axi_stream_transaction);
-        check_equal(
-          axi_stream_transaction.tdata,
-          std_logic_vector'(x"88"),
-          result("for axi_stream_transaction.tdata")
-        );
-        check_true(axi_stream_transaction.tlast, result("for axi_stream_transaction.tlast"));
-      end loop;
-
-    elsif run("test single axi push and pop") then
-      push_axi_stream(net, master_axi_stream, x"99", tlast => '1');
-      pop_stream(net, slave_stream, data, last);
-      check_equal(data, std_logic_vector'(x"99"), result("for pop stream data"));
-      check_true(last, result("for pop stream last"));
-
-      for i in 1 to n_monitors loop
-        get_axi_stream_transaction(axi_stream_transaction);
-        check_equal(
-          axi_stream_transaction.tdata,
-          std_logic_vector'(x"99"),
-          result("for axi_stream_transaction.tdata")
-        );
-        check_true(axi_stream_transaction.tlast, result("for axi_stream_transaction.tlast"));
+      pop_axi_stream(net, slave_axi_stream, data, last, keep, strb, id, dest, user);
+      check_equal(data, std_logic_vector'(x"99"), result("pop axi stream data"));
+      check_equal(last, std_logic'('1'), result("pop stream last"));
+      check_equal(keep, std_logic_vector'("1"), result("pop stream keep"));
+      check_equal(strb, std_logic_vector'("1"), result("pop stream strb"));
+      check_equal(id, std_logic_vector'(x"11"), result("pop stream id"));
+      check_equal(dest, std_logic_vector'(x"22"), result("pop stream dest"));
+      check_equal(user, std_logic_vector'(x"33"), result("pop stream user"));
+
+      for i in 1 to n_monitors loop
+        get_axi_stream_transaction(axi_stream_transaction);
+        check_equal(axi_stream_transaction.tdata, std_logic_vector'(x"99"), result("for axi_stream_transaction.tdata"));
+        check_true(axi_stream_transaction.tlast, result("for axi_stream_transaction.tlast"));
+        check_equal(axi_stream_transaction.keep, std_logic_vector'("1"), result("pop stream keep"));
+        check_equal(axi_stream_transaction.strb, std_logic_vector'("1"), result("pop stream strb"));
+        check_equal(axi_stream_transaction.id, std_logic_vector'(x"11"), result("pop stream id"));
+        check_equal(axi_stream_transaction.dest, std_logic_vector'(x"22"), result("pop stream dest"));
+        check_equal(axi_stream_transaction.user, std_logic_vector'(x"33"), result("pop stream user"));
       end loop;
 
     elsif run("test single stalled push and pop") then
@@ -193,9 +166,9 @@
       wait_for_time(net, master_sync, 30 ns);
       timestamp := now;
       push_stream(net, master_stream, x"77", true);
-      pop_stream(net, slave_stream, data, last);
+      pop_stream(net, slave_stream, data, last_bool);
       check_equal(data, std_logic_vector'(x"77"), result("for pop stream data"));
-      check_true(last, result("for pop stream last"));
+      check_true(last_bool, result("for pop stream last"));
       check_equal(now - 10 ns, timestamp + 30 ns, result("for push wait time"));
 
       for i in 1 to n_monitors loop
@@ -213,9 +186,9 @@
       wait_for_time(net, slave_sync, 30 ns);
       timestamp := now;
       push_stream(net, master_stream, x"77", true);
-      pop_stream(net, slave_stream, data, last);
+      pop_stream(net, slave_stream, data, last_bool);
       check_equal(data, std_logic_vector'(x"77"), result("for pop stream data"));
-      check_true(last, result("for pop stream last"));
+      check_true(last_bool, result("for pop stream last"));
       check_equal(now - 10 ns, timestamp + 30 ns, result("for push wait time"));
 
       for i in 1 to n_monitors loop
@@ -227,7 +200,6 @@
         );
         check_true(axi_stream_transaction.tlast, result("for axi_stream_transaction.tlast"));
       end loop;
->>>>>>> f046e9d8
 
     elsif run("test pop before push") then
       for i in 0 to 7 loop
@@ -297,7 +269,12 @@
       tvalid => tvalid,
       tready => tready,
       tdata  => tdata,
-      tlast  => tlast
+      tlast  => tlast,
+      tkeep  => tkeep,
+      tstrb  => tstrb,
+      tid    => tid,
+      tdest  => tdest,
+      tuser  => tuser
     );
 
   axi_stream_protocol_checker_inst : entity work.axi_stream_protocol_checker
@@ -309,7 +286,13 @@
       tvalid   => tvalid,
       tready   => tready,
       tdata    => tdata,
-      tlast    => tlast);
+      tlast    => tlast,
+      tkeep    => tkeep,
+      tstrb    => tstrb,
+      tid      => tid,
+      tdest    => tdest,
+      tuser    => tuser
+    );
 
   aclk <= not aclk after 5 ns;
 end architecture;